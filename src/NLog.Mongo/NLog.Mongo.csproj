<Project Sdk="Microsoft.NET.Sdk">
  <PropertyGroup>
    <TargetFrameworks>net472;netstandard2.0</TargetFrameworks>
  </PropertyGroup>

  <ItemGroup>
<<<<<<< HEAD
    <PackageReference Include="MongoDB.Driver" Version="2.22.0" />
    <PackageReference Include="NLog" Version="5.2.3" />
=======
    <PackageReference Include="MongoDB.Driver" Version="2.21.0" />
    <PackageReference Include="NLog" Version="5.2.5" />
>>>>>>> fae4c166
  </ItemGroup>

</Project><|MERGE_RESOLUTION|>--- conflicted
+++ resolved
@@ -4,13 +4,8 @@
   </PropertyGroup>
 
   <ItemGroup>
-<<<<<<< HEAD
     <PackageReference Include="MongoDB.Driver" Version="2.22.0" />
-    <PackageReference Include="NLog" Version="5.2.3" />
-=======
-    <PackageReference Include="MongoDB.Driver" Version="2.21.0" />
     <PackageReference Include="NLog" Version="5.2.5" />
->>>>>>> fae4c166
   </ItemGroup>
 
 </Project>